module github.com/ethereum-optimism/optimism

go 1.21

require (
	github.com/BurntSushi/toml v1.3.2
	github.com/btcsuite/btcd v0.24.0
	github.com/btcsuite/btcd/chaincfg/chainhash v1.1.0
	github.com/cockroachdb/pebble v0.0.0-20231018212520-f6cde3fc2fa4
	github.com/consensys/gnark-crypto v0.12.1
	github.com/crate-crypto/go-kzg-4844 v0.7.0
	github.com/decred/dcrd/dcrec/secp256k1/v4 v4.2.0
	github.com/ethereum-optimism/go-ethereum-hdwallet v0.1.3
	github.com/ethereum-optimism/superchain-registry/superchain v0.0.0-20240318114348-52d3dbd1605d
	github.com/ethereum/go-ethereum v1.13.9
	github.com/fsnotify/fsnotify v1.7.0
	github.com/go-chi/chi/v5 v5.0.12
	github.com/go-chi/docgen v1.2.0
	github.com/golang/snappy v0.0.5-0.20220116011046-fa5810519dcb
	github.com/google/go-cmp v0.6.0
	github.com/google/gofuzz v1.2.1-0.20220503160820-4a35382e8fc8
	github.com/google/uuid v1.6.0
	github.com/hashicorp/go-multierror v1.1.1
	github.com/hashicorp/golang-lru/v2 v2.0.5
	github.com/hashicorp/raft v1.6.1
	github.com/hashicorp/raft-boltdb v0.0.0-20231211162105-6c830fa4535e
	github.com/holiman/uint256 v1.2.4
	github.com/ipfs/go-datastore v0.6.0
	github.com/ipfs/go-ds-leveldb v0.5.0
	github.com/jackc/pgtype v1.14.3
	github.com/jackc/pgx/v5 v5.5.5
	github.com/kataras/iris/v12 v12.2.1
	github.com/libp2p/go-libp2p v0.32.0
	github.com/libp2p/go-libp2p-mplex v0.9.0
	github.com/libp2p/go-libp2p-pubsub v0.10.0
	github.com/libp2p/go-libp2p-testing v0.12.0
	github.com/mattn/go-isatty v0.0.20
	github.com/multiformats/go-base32 v0.1.0
	github.com/multiformats/go-multiaddr v0.12.3
	github.com/multiformats/go-multiaddr-dns v0.3.1
	github.com/olekukonko/tablewriter v0.0.5
	github.com/onsi/gomega v1.31.1
	github.com/pkg/errors v0.9.1
	github.com/pkg/profile v1.7.0
	github.com/prometheus/client_golang v1.19.0
	github.com/stretchr/testify v1.9.0
	github.com/urfave/cli/v2 v2.27.1
	golang.org/x/crypto v0.21.0
	golang.org/x/exp v0.0.0-20231110203233-9a3e6036ecaa
	golang.org/x/sync v0.6.0
	golang.org/x/term v0.18.0
	golang.org/x/time v0.5.0
	gorm.io/driver/postgres v1.5.7
	gorm.io/gorm v1.25.9
)

require (
	github.com/CloudyKit/fastprinter v0.0.0-20200109182630-33d98a066a53 // indirect
	github.com/CloudyKit/jet/v6 v6.2.0 // indirect
	github.com/DataDog/zstd v1.5.2 // indirect
	github.com/Joker/jade v1.1.3 // indirect
	github.com/Microsoft/go-winio v0.6.1 // indirect
	github.com/Shopify/goreferrer v0.0.0-20220729165902-8cddb4f5de06 // indirect
	github.com/VictoriaMetrics/fastcache v1.12.1 // indirect
	github.com/allegro/bigcache v1.2.1 // indirect
	github.com/andybalholm/brotli v1.0.5 // indirect
	github.com/armon/go-metrics v0.4.1 // indirect
	github.com/aymerick/douceur v0.2.0 // indirect
	github.com/benbjohnson/clock v1.3.5 // indirect
	github.com/beorn7/perks v1.0.1 // indirect
	github.com/bits-and-blooms/bitset v1.10.0 // indirect
	github.com/boltdb/bolt v1.3.1 // indirect
	github.com/btcsuite/btcd/btcec/v2 v2.2.0 // indirect
	github.com/btcsuite/btcd/btcutil v1.1.5 // indirect
	github.com/btcsuite/btclog v0.0.0-20170628155309-84c8d2346e9f // indirect
	github.com/cespare/xxhash/v2 v2.2.0 // indirect
	github.com/cockroachdb/errors v1.11.1 // indirect
	github.com/cockroachdb/logtags v0.0.0-20230118201751-21c54148d20b // indirect
	github.com/cockroachdb/redact v1.1.5 // indirect
	github.com/cockroachdb/tokenbucket v0.0.0-20230807174530-cc333fc44b06 // indirect
	github.com/consensys/bavard v0.1.13 // indirect
	github.com/containerd/cgroups v1.1.0 // indirect
	github.com/coreos/go-systemd/v22 v22.5.0 // indirect
	github.com/cpuguy83/go-md2man/v2 v2.0.2 // indirect
	github.com/crate-crypto/go-ipa v0.0.0-20231025140028-3c0104f4b233 // indirect
	github.com/davecgh/go-spew v1.1.1 // indirect
	github.com/davidlazar/go-crypto v0.0.0-20200604182044-b73af7476f6c // indirect
	github.com/deckarep/golang-set/v2 v2.1.0 // indirect
	github.com/decred/dcrd/crypto/blake256 v1.0.1 // indirect
	github.com/deepmap/oapi-codegen v1.8.2 // indirect
	github.com/dlclark/regexp2 v1.7.0 // indirect
	github.com/docker/go-units v0.5.0 // indirect
	github.com/dop251/goja v0.0.0-20230806174421-c933cf95e127 // indirect
	github.com/elastic/gosigar v0.14.2 // indirect
	github.com/ethereum/c-kzg-4844 v0.4.0 // indirect
	github.com/fatih/color v1.13.0 // indirect
	github.com/fatih/structs v1.1.0 // indirect
	github.com/felixge/fgprof v0.9.3 // indirect
	github.com/fjl/memsize v0.0.1 // indirect
	github.com/flosch/pongo2/v4 v4.0.2 // indirect
	github.com/flynn/noise v1.0.0 // indirect
	github.com/francoispqt/gojay v1.2.13 // indirect
	github.com/gballet/go-libpcsclite v0.0.0-20191108122812-4678299bea08 // indirect
	github.com/gballet/go-verkle v0.1.1-0.20231031103413-a67434b50f46 // indirect
	github.com/getsentry/sentry-go v0.18.0 // indirect
	github.com/go-ole/go-ole v1.2.6 // indirect
	github.com/go-sourcemap/sourcemap v2.1.3+incompatible // indirect
	github.com/go-task/slim-sprig v0.0.0-20230315185526-52ccab3ef572 // indirect
	github.com/godbus/dbus/v5 v5.1.0 // indirect
	github.com/gofrs/flock v0.8.1 // indirect
	github.com/gogo/protobuf v1.3.2 // indirect
	github.com/golang-jwt/jwt/v4 v4.5.0 // indirect
	github.com/golang/protobuf v1.5.3 // indirect
	github.com/gomarkdown/markdown v0.0.0-20230716120725-531d2d74bc12 // indirect
	github.com/google/gopacket v1.1.19 // indirect
	github.com/google/pprof v0.0.0-20231023181126-ff6d637d2a7b // indirect
	github.com/gorilla/css v1.0.0 // indirect
	github.com/gorilla/websocket v1.5.0 // indirect
	github.com/graph-gophers/graphql-go v1.3.0 // indirect
	github.com/hashicorp/errwrap v1.1.0 // indirect
	github.com/hashicorp/go-bexpr v0.1.11 // indirect
	github.com/hashicorp/go-hclog v1.6.2 // indirect
	github.com/hashicorp/go-immutable-radix v1.0.0 // indirect
	github.com/hashicorp/go-msgpack v0.5.5 // indirect
	github.com/hashicorp/go-msgpack/v2 v2.1.1 // indirect
	github.com/hashicorp/golang-lru v0.5.0 // indirect
	github.com/hashicorp/golang-lru/arc/v2 v2.0.5 // indirect
	github.com/holiman/billy v0.0.0-20230718173358-1c7e68d277a7 // indirect
	github.com/holiman/bloomfilter/v2 v2.0.3 // indirect
	github.com/huin/goupnp v1.3.0 // indirect
	github.com/influxdata/influxdb-client-go/v2 v2.4.0 // indirect
	github.com/influxdata/influxdb1-client v0.0.0-20220302092344-a9ab5670611c // indirect
	github.com/influxdata/line-protocol v0.0.0-20210311194329-9aa0e372d097 // indirect
	github.com/ipfs/go-cid v0.4.1 // indirect
	github.com/ipfs/go-log/v2 v2.5.1 // indirect
	github.com/iris-contrib/schema v0.0.6 // indirect
	github.com/jackc/pgio v1.0.0 // indirect
	github.com/jackc/pgpassfile v1.0.0 // indirect
	github.com/jackc/pgservicefile v0.0.0-20221227161230-091c0ba34f0a // indirect
	github.com/jackc/puddle/v2 v2.2.1 // indirect
	github.com/jackpal/go-nat-pmp v1.0.2 // indirect
	github.com/jbenet/go-temp-err-catcher v0.1.0 // indirect
	github.com/jbenet/goprocess v0.1.4 // indirect
	github.com/jedisct1/go-minisign v0.0.0-20230811132847-661be99b8267 // indirect
	github.com/jinzhu/inflection v1.0.0 // indirect
	github.com/jinzhu/now v1.1.5 // indirect
	github.com/josharian/intern v1.0.0 // indirect
	github.com/karalabe/usb v0.0.3-0.20230711191512-61db3e06439c // indirect
	github.com/kataras/blocks v0.0.7 // indirect
	github.com/kataras/golog v0.1.9 // indirect
	github.com/kataras/pio v0.0.12 // indirect
	github.com/kataras/sitemap v0.0.6 // indirect
	github.com/kataras/tunnel v0.0.4 // indirect
	github.com/klauspost/compress v1.17.2 // indirect
	github.com/klauspost/cpuid/v2 v2.2.6 // indirect
	github.com/koron/go-ssdp v0.0.4 // indirect
	github.com/kr/pretty v0.3.1 // indirect
	github.com/kr/text v0.2.0 // indirect
	github.com/lib/pq v1.10.9 // indirect
	github.com/libp2p/go-buffer-pool v0.1.0 // indirect
	github.com/libp2p/go-cidranger v1.1.0 // indirect
	github.com/libp2p/go-flow-metrics v0.1.0 // indirect
	github.com/libp2p/go-libp2p-asn-util v0.3.0 // indirect
	github.com/libp2p/go-mplex v0.7.0 // indirect
	github.com/libp2p/go-msgio v0.3.0 // indirect
	github.com/libp2p/go-nat v0.2.0 // indirect
	github.com/libp2p/go-netroute v0.2.1 // indirect
	github.com/libp2p/go-reuseport v0.4.0 // indirect
	github.com/libp2p/go-yamux/v4 v4.0.1 // indirect
	github.com/mailgun/raymond/v2 v2.0.48 // indirect
	github.com/mailru/easyjson v0.7.7 // indirect
	github.com/marten-seemann/tcp v0.0.0-20210406111302-dfbc87cc63fd // indirect
	github.com/mattn/go-colorable v0.1.13 // indirect
	github.com/mattn/go-runewidth v0.0.14 // indirect
	github.com/microcosm-cc/bluemonday v1.0.24 // indirect
	github.com/miekg/dns v1.1.56 // indirect
	github.com/mikioh/tcpinfo v0.0.0-20190314235526-30a79bb1804b // indirect
	github.com/mikioh/tcpopt v0.0.0-20190314235656-172688c1accc // indirect
	github.com/minio/sha256-simd v1.0.1 // indirect
	github.com/mitchellh/mapstructure v1.5.0 // indirect
	github.com/mitchellh/pointerstructure v1.2.1 // indirect
	github.com/mmcloughlin/addchain v0.4.0 // indirect
	github.com/mr-tron/base58 v1.2.0 // indirect
	github.com/multiformats/go-base36 v0.2.0 // indirect
	github.com/multiformats/go-multiaddr-fmt v0.1.0 // indirect
	github.com/multiformats/go-multibase v0.2.0 // indirect
	github.com/multiformats/go-multicodec v0.9.0 // indirect
	github.com/multiformats/go-multihash v0.2.3 // indirect
	github.com/multiformats/go-multistream v0.5.0 // indirect
	github.com/multiformats/go-varint v0.0.7 // indirect
	github.com/naoina/go-stringutil v0.1.0 // indirect
	github.com/naoina/toml v0.1.2-0.20170918210437-9fafd6967416 // indirect
	github.com/onsi/ginkgo/v2 v2.15.0 // indirect
	github.com/opencontainers/runtime-spec v1.1.0 // indirect
	github.com/opentracing/opentracing-go v1.2.0 // indirect
	github.com/pbnjay/memory v0.0.0-20210728143218-7b4eea64cf58 // indirect
	github.com/peterh/liner v1.1.1-0.20190123174540-a2c9a5303de7 // indirect
	github.com/pmezard/go-difflib v1.0.0 // indirect
	github.com/prometheus/client_model v0.5.0 // indirect
	github.com/prometheus/common v0.48.0 // indirect
	github.com/prometheus/procfs v0.12.0 // indirect
	github.com/quic-go/qpack v0.4.0 // indirect
	github.com/quic-go/qtls-go1-20 v0.3.4 // indirect
	github.com/quic-go/quic-go v0.39.4 // indirect
	github.com/quic-go/webtransport-go v0.6.0 // indirect
	github.com/raulk/go-watchdog v1.3.0 // indirect
	github.com/rivo/uniseg v0.4.3 // indirect
	github.com/rogpeppe/go-internal v1.10.0 // indirect
	github.com/rs/cors v1.9.0 // indirect
	github.com/russross/blackfriday/v2 v2.1.0 // indirect
	github.com/schollz/closestmatch v2.1.0+incompatible // indirect
	github.com/shirou/gopsutil v3.21.11+incompatible // indirect
	github.com/sirupsen/logrus v1.9.0 // indirect
	github.com/spaolacci/murmur3 v1.1.0 // indirect
	github.com/status-im/keycard-go v0.2.0 // indirect
	github.com/stretchr/objx v0.5.2 // indirect
	github.com/supranational/blst v0.3.11 // indirect
	github.com/syndtr/goleveldb v1.0.1-0.20220614013038-64ee5596c38a // indirect
	github.com/tdewolff/minify/v2 v2.12.7 // indirect
	github.com/tdewolff/parse/v2 v2.6.6 // indirect
	github.com/tklauser/go-sysconf v0.3.12 // indirect
	github.com/tklauser/numcpus v0.6.1 // indirect
	github.com/tyler-smith/go-bip39 v1.1.0 // indirect
	github.com/valyala/bytebufferpool v1.0.0 // indirect
	github.com/vmihailenco/msgpack/v5 v5.3.5 // indirect
	github.com/vmihailenco/tagparser/v2 v2.0.0 // indirect
	github.com/xrash/smetrics v0.0.0-20201216005158-039620a65673 // indirect
	github.com/yosssi/ace v0.0.5 // indirect
	github.com/yusufpapurcu/wmi v1.2.3 // indirect
	go.uber.org/automaxprocs v1.5.2 // indirect
	go.uber.org/dig v1.17.1 // indirect
	go.uber.org/fx v1.20.1 // indirect
	go.uber.org/mock v0.3.0 // indirect
	go.uber.org/multierr v1.11.0 // indirect
	go.uber.org/zap v1.26.0 // indirect
	golang.org/x/mod v0.14.0 // indirect
	golang.org/x/net v0.21.0 // indirect
	golang.org/x/sys v0.18.0 // indirect
	golang.org/x/text v0.14.0 // indirect
	golang.org/x/tools v0.16.1 // indirect
<<<<<<< HEAD
	google.golang.org/protobuf v1.33.0 // indirect
	gopkg.in/ini.v1 v1.67.0 // indirect
=======
	google.golang.org/protobuf v1.32.0 // indirect
>>>>>>> 5263ab95
	gopkg.in/natefinch/lumberjack.v2 v2.0.0 // indirect
	gopkg.in/yaml.v2 v2.4.0 // indirect
	gopkg.in/yaml.v3 v3.0.1 // indirect
	lukechampine.com/blake3 v1.2.1 // indirect
	rsc.io/tmplfunc v0.0.3 // indirect
)

replace github.com/ethereum/go-ethereum v1.13.9 => github.com/ethereum-optimism/op-geth v1.101309.0-rc.2

//replace github.com/ethereum/go-ethereum v1.13.9 => ../op-geth

// replace github.com/ethereum-optimism/superchain-registry/superchain => ../superchain-registry/superchain<|MERGE_RESOLUTION|>--- conflicted
+++ resolved
@@ -238,12 +238,8 @@
 	golang.org/x/sys v0.18.0 // indirect
 	golang.org/x/text v0.14.0 // indirect
 	golang.org/x/tools v0.16.1 // indirect
-<<<<<<< HEAD
-	google.golang.org/protobuf v1.33.0 // indirect
+	google.golang.org/protobuf v1.32.0 // indirect
 	gopkg.in/ini.v1 v1.67.0 // indirect
-=======
-	google.golang.org/protobuf v1.32.0 // indirect
->>>>>>> 5263ab95
 	gopkg.in/natefinch/lumberjack.v2 v2.0.0 // indirect
 	gopkg.in/yaml.v2 v2.4.0 // indirect
 	gopkg.in/yaml.v3 v3.0.1 // indirect
