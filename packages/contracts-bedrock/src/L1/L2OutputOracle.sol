// SPDX-License-Identifier: MIT
pragma solidity 0.8.15;

import { Initializable } from "@openzeppelin/contracts/proxy/utils/Initializable.sol";
import { ISemver } from "src/universal/ISemver.sol";
import { Types } from "src/libraries/Types.sol";
<<<<<<< HEAD
import { SystemConfig } from "src/L1/SystemConfig.sol";
=======
import { Constants } from "src/libraries/Constants.sol";
>>>>>>> b0c8bbf6

/// @custom:proxied
/// @title L2OutputOracle
/// @notice The L2OutputOracle contains an array of L2 state outputs, where each output is a
///         commitment to the state of the L2 chain. Other contracts like the OptimismPortal use
///         these outputs to verify information about the state of L2.
contract L2OutputOracle is Initializable, ISemver {
    /// @notice The interval in L2 blocks at which checkpoints must be submitted.
    ///         Although this is immutable, it can safely be modified by upgrading the
    ///         implementation contract.
    ///         Public getter is legacy and will be removed in the future. Use `submissionInterval`
    ///         instead.
    /// @custom:legacy
    uint256 public immutable SUBMISSION_INTERVAL;

    /// @notice The time between L2 blocks in seconds. Once set, this value MUST NOT be modified.
    ///         Public getter is legacy and will be removed in the future. Use `l2BlockTime`
    ///         instead.
    /// @custom:legacy
    uint256 public immutable L2_BLOCK_TIME;

    /// @notice The minimum time (in seconds) that must elapse before a withdrawal can be finalized.
    ///         Public getter is legacy and will be removed in the future. Use
    //          `finalizationPeriodSeconds` instead.
    /// @custom:legacy
    uint256 public immutable FINALIZATION_PERIOD_SECONDS;

    /// @notice The number of the first L2 block recorded in this contract.
    uint256 public startingBlockNumber;

    /// @notice The timestamp of the first L2 block recorded in this contract.
    uint256 public startingTimestamp;

    /// @notice An array of L2 output proposals.
    Types.OutputProposal[] internal l2Outputs;

    /// @notice The address of the System Config. Can be updated via reinitialize.
    /// @custom:network-specific
    /// @custom:legacy-overwrite challenger
    SystemConfig public systemConfig;

    /// @custom:legacy
    /// @custom:spacer proposer
    /// @notice Spacer for backwards compatibility.
    address private spacer_5_0_20;

    /// @notice Emitted when an output is proposed.
    /// @param outputRoot    The output root.
    /// @param l2OutputIndex The index of the output in the l2Outputs array.
    /// @param l2BlockNumber The L2 block number of the output root.
    /// @param l1Timestamp   The L1 timestamp when proposed.
    event OutputProposed(
        bytes32 indexed outputRoot, uint256 indexed l2OutputIndex, uint256 indexed l2BlockNumber, uint256 l1Timestamp
    );

    /// @notice Emitted when outputs are deleted.
    /// @param prevNextOutputIndex Next L2 output index before the deletion.
    /// @param newNextOutputIndex  Next L2 output index after the deletion.
    event OutputsDeleted(uint256 indexed prevNextOutputIndex, uint256 indexed newNextOutputIndex);

    /// @notice Semantic version.
    /// @custom:semver 1.6.0
    string public constant version = "1.6.0";

    /// @notice Constructs the L2OutputOracle contract.
    /// @param _submissionInterval  Interval in blocks at which checkpoints must be submitted.
    /// @param _l2BlockTime         The time per L2 block, in seconds.
    /// @param _finalizationPeriodSeconds The amount of time that must pass for an output proposal
    //                                    to be considered canonical.
    constructor(uint256 _submissionInterval, uint256 _l2BlockTime, uint256 _finalizationPeriodSeconds) {
        require(_l2BlockTime > 0, "L2OutputOracle: L2 block time must be greater than 0");
        require(_submissionInterval > 0, "L2OutputOracle: submission interval must be greater than 0");

        SUBMISSION_INTERVAL = _submissionInterval;
        L2_BLOCK_TIME = _l2BlockTime;
        FINALIZATION_PERIOD_SECONDS = _finalizationPeriodSeconds;

        initialize({ _startingBlockNumber: 0, _startingTimestamp: 0, _systemConfig: SystemConfig(address(0)) });
    }

    /// @notice Initializer.
    /// @param _startingBlockNumber Block number for the first recoded L2 block.
    /// @param _startingTimestamp   Timestamp for the first recoded L2 block.
    /// @param _systemConfig        The address of the system config.
    function initialize(
        uint256 _startingBlockNumber,
        uint256 _startingTimestamp,
        SystemConfig _systemConfig
    )
        public
        reinitializer(Constants.INITIALIZER)
    {
        require(
            _startingTimestamp <= block.timestamp,
            "L2OutputOracle: starting L2 timestamp must be less than current time"
        );

        startingTimestamp = _startingTimestamp;
        startingBlockNumber = _startingBlockNumber;
        systemConfig = _systemConfig;

        // Delete the proposer value which is no longer stored in this contract.
        spacer_5_0_20 = address(0);
    }

    /// @notice Getter for the output proposal submission interval.
    function submissionInterval() external view returns (uint256) {
        return SUBMISSION_INTERVAL;
    }

    /// @notice Getter for the L2 block time.
    function l2BlockTime() external view returns (uint256) {
        return L2_BLOCK_TIME;
    }

    /// @notice Getter for the finalization period.
    function finalizationPeriodSeconds() external view returns (uint256) {
        return FINALIZATION_PERIOD_SECONDS;
    }

    /// @notice Getter for the challenger address. This will be removed
    ///         in the future, use `challenger` instead.
    /// @custom:legacy
    function CHALLENGER() external view returns (address) {
        return systemConfig.challenger();
    }

    /// @notice Getter for the challenger address.
    function challenger() external view returns (address) {
        return systemConfig.challenger();
    }

    /// @notice Getter for the proposer address. This will be removed in the
    ///         future, use `proposer` instead.
    /// @custom:legacy
    function PROPOSER() external view returns (address) {
        return systemConfig.proposer();
    }

    /// @notice Getter for the proposer address.
    function proposer() external view returns (address) {
        return systemConfig.proposer();
    }

    /// @notice Deletes all output proposals after and including the proposal that corresponds to
    ///         the given output index. Only the challenger address can delete outputs.
    /// @param _l2OutputIndex Index of the first L2 output to be deleted.
    ///                       All outputs after this output will also be deleted.
    // solhint-disable-next-line ordering
    function deleteL2Outputs(uint256 _l2OutputIndex) external {
        require(systemConfig.isProposalManager(msg.sender), "L2OutputOracle: caller is not allowed to delete outputs");

        // Make sure we're not *increasing* the length of the array.
        require(
            _l2OutputIndex < l2Outputs.length, "L2OutputOracle: cannot delete outputs after the latest output index"
        );

        // Do not allow deleting any outputs that have already been finalized.
        require(
            block.timestamp - l2Outputs[_l2OutputIndex].timestamp < FINALIZATION_PERIOD_SECONDS,
            "L2OutputOracle: cannot delete outputs that have already been finalized"
        );

        uint256 prevNextL2OutputIndex = nextOutputIndex();

        // Use assembly to delete the array elements because Solidity doesn't allow it.
        assembly {
            sstore(l2Outputs.slot, _l2OutputIndex)
        }

        emit OutputsDeleted(prevNextL2OutputIndex, _l2OutputIndex);
    }

    /// @notice Accepts an outputRoot and the timestamp of the corresponding L2 block.
    ///         The timestamp must be equal to the current value returned by `nextTimestamp()` in
    ///         order to be accepted. This function may only be called by the Proposer.
    /// @param _outputRoot    The L2 output of the checkpoint block.
    /// @param _l2BlockNumber The L2 block number that resulted in _outputRoot.
    /// @param _l1BlockHash   A block hash which must be included in the current chain.
    /// @param _l1BlockNumber The block number with the specified block hash.
    function proposeL2Output(
        bytes32 _outputRoot,
        uint256 _l2BlockNumber,
        bytes32 _l1BlockHash,
        uint256 _l1BlockNumber
    )
        external
        payable
    {
        require(
            msg.sender == systemConfig.proposer(), "L2OutputOracle: only the proposer address can propose new outputs"
        );

        require(
            _l2BlockNumber == nextBlockNumber(),
            "L2OutputOracle: block number must be equal to next expected block number"
        );

        require(
            computeL2Timestamp(_l2BlockNumber) < block.timestamp,
            "L2OutputOracle: cannot propose L2 output in the future"
        );

        require(_outputRoot != bytes32(0), "L2OutputOracle: L2 output proposal cannot be the zero hash");

        if (_l1BlockHash != bytes32(0)) {
            // This check allows the proposer to propose an output based on a given L1 block,
            // without fear that it will be reorged out.
            // It will also revert if the blockheight provided is more than 256 blocks behind the
            // chain tip (as the hash will return as zero). This does open the door to a griefing
            // attack in which the proposer's submission is censored until the block is no longer
            // retrievable, if the proposer is experiencing this attack it can simply leave out the
            // blockhash value, and delay submission until it is confident that the L1 block is
            // finalized.
            require(
                blockhash(_l1BlockNumber) == _l1BlockHash,
                "L2OutputOracle: block hash does not match the hash at the expected height"
            );
        }

        emit OutputProposed(_outputRoot, nextOutputIndex(), _l2BlockNumber, block.timestamp);

        l2Outputs.push(
            Types.OutputProposal({
                outputRoot: _outputRoot,
                timestamp: uint128(block.timestamp),
                l2BlockNumber: uint128(_l2BlockNumber)
            })
        );
    }

    /// @notice Returns an output by index. Needed to return a struct instead of a tuple.
    /// @param _l2OutputIndex Index of the output to return.
    /// @return The output at the given index.
    function getL2Output(uint256 _l2OutputIndex) external view returns (Types.OutputProposal memory) {
        return l2Outputs[_l2OutputIndex];
    }

    /// @notice Returns the index of the L2 output that checkpoints a given L2 block number.
    ///         Uses a binary search to find the first output greater than or equal to the given
    ///         block.
    /// @param _l2BlockNumber L2 block number to find a checkpoint for.
    /// @return Index of the first checkpoint that commits to the given L2 block number.
    function getL2OutputIndexAfter(uint256 _l2BlockNumber) public view returns (uint256) {
        // Make sure an output for this block number has actually been proposed.
        require(
            _l2BlockNumber <= latestBlockNumber(),
            "L2OutputOracle: cannot get output for a block that has not been proposed"
        );

        // Make sure there's at least one output proposed.
        require(l2Outputs.length > 0, "L2OutputOracle: cannot get output as no outputs have been proposed yet");

        // Find the output via binary search, guaranteed to exist.
        uint256 lo = 0;
        uint256 hi = l2Outputs.length;
        while (lo < hi) {
            uint256 mid = (lo + hi) / 2;
            if (l2Outputs[mid].l2BlockNumber < _l2BlockNumber) {
                lo = mid + 1;
            } else {
                hi = mid;
            }
        }

        return lo;
    }

    /// @notice Returns the L2 output proposal that checkpoints a given L2 block number.
    ///         Uses a binary search to find the first output greater than or equal to the given
    ///         block.
    /// @param _l2BlockNumber L2 block number to find a checkpoint for.
    /// @return First checkpoint that commits to the given L2 block number.
    function getL2OutputAfter(uint256 _l2BlockNumber) external view returns (Types.OutputProposal memory) {
        return l2Outputs[getL2OutputIndexAfter(_l2BlockNumber)];
    }

    /// @notice Returns the number of outputs that have been proposed.
    ///         Will revert if no outputs have been proposed yet.
    /// @return The number of outputs that have been proposed.
    function latestOutputIndex() external view returns (uint256) {
        return l2Outputs.length - 1;
    }

    /// @notice Returns the index of the next output to be proposed.
    /// @return The index of the next output to be proposed.
    function nextOutputIndex() public view returns (uint256) {
        return l2Outputs.length;
    }

    /// @notice Returns the block number of the latest submitted L2 output proposal.
    ///         If no proposals been submitted yet then this function will return the starting
    ///         block number.
    /// @return Latest submitted L2 block number.
    function latestBlockNumber() public view returns (uint256) {
        return l2Outputs.length == 0 ? startingBlockNumber : l2Outputs[l2Outputs.length - 1].l2BlockNumber;
    }

    /// @notice Computes the block number of the next L2 block that needs to be checkpointed.
    /// @return Next L2 block number.
    function nextBlockNumber() public view returns (uint256) {
        return latestBlockNumber() + SUBMISSION_INTERVAL;
    }

    /// @notice Returns the L2 timestamp corresponding to a given L2 block number.
    /// @param _l2BlockNumber The L2 block number of the target block.
    /// @return L2 timestamp of the given block.
    function computeL2Timestamp(uint256 _l2BlockNumber) public view returns (uint256) {
        return startingTimestamp + ((_l2BlockNumber - startingBlockNumber) * L2_BLOCK_TIME);
    }
}<|MERGE_RESOLUTION|>--- conflicted
+++ resolved
@@ -4,11 +4,8 @@
 import { Initializable } from "@openzeppelin/contracts/proxy/utils/Initializable.sol";
 import { ISemver } from "src/universal/ISemver.sol";
 import { Types } from "src/libraries/Types.sol";
-<<<<<<< HEAD
 import { SystemConfig } from "src/L1/SystemConfig.sol";
-=======
 import { Constants } from "src/libraries/Constants.sol";
->>>>>>> b0c8bbf6
 
 /// @custom:proxied
 /// @title L2OutputOracle
