package mipsevm

import (
	"bytes"
	"debug/elf"
	"encoding/binary"
	"fmt"
	"io"
)

const HEAP_START = 0x05000000

func LoadELF(f *elf.File) (*State, error) {
	s := &State{
<<<<<<< HEAD
		Heap:          0x20000000,
		Memory:        NewMemory(),
		ExitCode:      0,
		Exited:        false,
		Step:          0,
		CurrentThread: 0,
		Wakeup:        ^uint32(0),
		Threads: []ThreadContext{
			{
				ThreadID: 0,
				ExitCode: 0,
				Exited:   false,
				State: &ThreadState{
					FutexAddr:        ^uint32(0),
					FutexVal:         0,
					FutexTimeoutStep: 0,
					PC:               uint32(f.Entry),
					NextPC:           uint32(f.Entry + 4),
					HI:               0,
					LO:               0,
					Registers:        [32]uint32{},
				},
			},
		},
=======
		PC:        uint32(f.Entry),
		NextPC:    uint32(f.Entry + 4),
		HI:        0,
		LO:        0,
		Heap:      HEAP_START,
		Registers: [32]uint32{},
		Memory:    NewMemory(),
		ExitCode:  0,
		Exited:    false,
		Step:      0,
>>>>>>> 926ba712
	}

	for i, prog := range f.Progs {
		if prog.Type == 0x70000003 { // MIPS_ABIFLAGS
			continue
		}

		r := io.Reader(io.NewSectionReader(prog, 0, int64(prog.Filesz)))
		if prog.Filesz != prog.Memsz {
			if prog.Type == elf.PT_LOAD {
				if prog.Filesz < prog.Memsz {
					r = io.MultiReader(r, bytes.NewReader(make([]byte, prog.Memsz-prog.Filesz)))
				} else {
					return nil, fmt.Errorf("invalid PT_LOAD program segment %d, file size (%d) > mem size (%d)", i, prog.Filesz, prog.Memsz)
				}
			} else {
				return nil, fmt.Errorf("program segment %d has different file size (%d) than mem size (%d): filling for non PT_LOAD segments is not supported", i, prog.Filesz, prog.Memsz)
			}
		}

		if prog.Vaddr+prog.Memsz >= uint64(1<<32) {
			return nil, fmt.Errorf("program %d out of 32-bit mem range: %x - %x (size: %x)", i, prog.Vaddr, prog.Vaddr+prog.Memsz, prog.Memsz)
		}
		if prog.Vaddr+prog.Memsz >= HEAP_START {
			return nil, fmt.Errorf("program %d overlaps with heap: %x - %x (size: %x). The heap start offset must be reconfigured", i, prog.Vaddr, prog.Vaddr+prog.Memsz, prog.Memsz)
		}
		if err := s.Memory.SetMemoryRange(uint32(prog.Vaddr), r); err != nil {
			return nil, fmt.Errorf("failed to read program segment %d: %w", i, err)
		}
	}

	return s, nil
}

func PatchGo(f *elf.File, st *State) error {
	symbols, err := f.Symbols()
	if err != nil {
		return fmt.Errorf("failed to read symbols data, cannot patch program: %w", err)
	}

	for _, s := range symbols {
		// Disable Golang GC by patching the functions that enable the GC to a no-op function.
		switch s.Name {
		case
			//"runtime.gcenable",
			//"runtime.init.5",            // patch out: init() { go forcegchelper() }
			//"runtime.main.func1",        // patch out: main.func() { newm(sysmon, ....) }
			//"runtime.deductSweepCredit", // uses floating point nums and interacts with gc we disabled
			//"runtime.(*gcControllerState).commit",
			// these prometheus packages rely on concurrent background things. We cannot run those.
			"github.com/prometheus/client_golang/prometheus.init",
			"github.com/prometheus/client_golang/prometheus.init.0",
			"github.com/prometheus/procfs.init",
			"github.com/prometheus/common/model.init",
			"github.com/prometheus/client_model/go.init",
			"github.com/prometheus/client_model/go.init.0",
			"github.com/prometheus/client_model/go.init.1",
			// skip flag pkg init, we need to debug arg-processing more to see why this fails
			"flag.init":
			// We need to patch this out, we don't pass float64nan because we don't support floats
			//"runtime.check":
			// MIPS32 patch: ret (pseudo instruction)
			// 03e00008 = jr $ra = ret (pseudo instruction)
			// 00000000 = nop (executes with delay-slot, but does nothing)
			if err := st.Memory.SetMemoryRange(uint32(s.Value), bytes.NewReader([]byte{
				0x03, 0xe0, 0x00, 0x08,
				0, 0, 0, 0,
			})); err != nil {
				return fmt.Errorf("failed to patch Go runtime.gcenable: %w", err)
			}
		case "runtime.MemProfileRate":
			if err := st.Memory.SetMemoryRange(uint32(s.Value), bytes.NewReader(make([]byte, 4))); err != nil { // disable mem profiling, to avoid a lot of unnecessary floating point ops
				return err
			}
		}
	}
	return nil
}

func PatchStack(st *State) error {
	// setup stack pointer
	sp := uint32(0x7f_ff_d0_00)
	// allocate 1 page for the initial stack data, and 16KB = 4 pages for the stack to grow
	if err := st.Memory.SetMemoryRange(sp-4*PageSize, bytes.NewReader(make([]byte, 5*PageSize))); err != nil {
		return fmt.Errorf("failed to allocate page for stack content")
	}
	st.Threads[st.CurrentThread].State.Registers[29] = sp

	storeMem := func(addr uint32, v uint32) {
		var dat [4]byte
		binary.BigEndian.PutUint32(dat[:], v)
		_ = st.Memory.SetMemoryRange(addr, bytes.NewReader(dat[:]))
	}

	// init argc, argv, aux on stack
	storeMem(sp+4*1, 0x42)   // argc = 0 (argument count)
	storeMem(sp+4*2, 0x35)   // argv[n] = 0 (terminating argv)
	storeMem(sp+4*3, 0)      // envp[term] = 0 (no env vars)
	storeMem(sp+4*4, 6)      // auxv[0] = _AT_PAGESZ = 6 (key)
	storeMem(sp+4*5, 4096)   // auxv[1] = page size of 4 KiB (value) - (== minPhysPageSize)
	storeMem(sp+4*6, 25)     // auxv[2] = AT_RANDOM
	storeMem(sp+4*7, sp+4*9) // auxv[3] = address of 16 bytes containing random value
	storeMem(sp+4*8, 0)      // auxv[term] = 0

	_ = st.Memory.SetMemoryRange(sp+4*9, bytes.NewReader([]byte("4;byfairdiceroll"))) // 16 bytes of "randomness"

	return nil
}<|MERGE_RESOLUTION|>--- conflicted
+++ resolved
@@ -12,8 +12,7 @@
 
 func LoadELF(f *elf.File) (*State, error) {
 	s := &State{
-<<<<<<< HEAD
-		Heap:          0x20000000,
+		Heap:          HEAP_START,
 		Memory:        NewMemory(),
 		ExitCode:      0,
 		Exited:        false,
@@ -37,18 +36,6 @@
 				},
 			},
 		},
-=======
-		PC:        uint32(f.Entry),
-		NextPC:    uint32(f.Entry + 4),
-		HI:        0,
-		LO:        0,
-		Heap:      HEAP_START,
-		Registers: [32]uint32{},
-		Memory:    NewMemory(),
-		ExitCode:  0,
-		Exited:    false,
-		Step:      0,
->>>>>>> 926ba712
 	}
 
 	for i, prog := range f.Progs {
